--- conflicted
+++ resolved
@@ -1,9 +1,6 @@
-<<<<<<< HEAD
 from robot_nav.models.BPG.BTD3 import BTD3
 from robot_nav.models.BPG.BPG import BPG
-=======
 from robot_nav.models.RCPG.RCPG import RCPG
->>>>>>> 7efcb0ea
 from robot_nav.models.TD3.TD3 import TD3
 from robot_nav.models.CNNTD3.CNNTD3 import CNNTD3
 from robot_nav.models.SAC.SAC import SAC
@@ -13,15 +10,10 @@
 import pytest
 
 
-<<<<<<< HEAD
-@pytest.mark.parametrize("model", [BTD3, BPG, TD3, SAC])
-def test_models(model):
-=======
 @pytest.mark.parametrize(
     "model, state_dim", [(RCPG, 185), (CNNTD3, 185), (TD3, 10), (SAC, 10), (DDPG, 10)]
 )
 def test_models(model, state_dim):
->>>>>>> 7efcb0ea
     test_model = model(
         state_dim=state_dim,
         action_dim=2,
