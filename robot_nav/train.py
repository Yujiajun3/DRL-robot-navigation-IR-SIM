--- conflicted
+++ resolved
@@ -1,10 +1,7 @@
 from models.TD3.TD3 import TD3
-<<<<<<< HEAD
+from models.DDPG.DDPG import DDPG
 from robot_nav.models.BPG.BTD3 import BTD3
 from robot_nav.models.BPG.BPG import BPG
-=======
-from models.DDPG.DDPG import DDPG
->>>>>>> a1270387
 from models.SAC.SAC import SAC
 from models.HCM.hardcoded_model import HCM
 from models.PPO.PPO import PPO
@@ -37,11 +34,11 @@
     load_saved_buffer = False  # whether to load experiences from assets/data.yml
     pretrain = False  # whether to use the loaded experiences to pre-train the model (load_saved_buffer must be True)
     pretraining_iterations = (
-        2000  # number of training iterations to run during pre-training
+        10  # number of training iterations to run during pre-training
     )
     save_every = 10  # save the model every n training cycles
 
-    model = BPG(
+    model = TD3(
         state_dim=state_dim,
         action_dim=action_dim,
         max_action=max_action,
